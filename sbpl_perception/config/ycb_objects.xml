--- conflicted
+++ resolved
@@ -37,13 +37,8 @@
     1
     ],
     [
-<<<<<<< HEAD
-    011_banana,
-    $(find sbpl_perception)/data/ycb_models/011_banana.ply,
-=======
     010_potted_meat_can,
     $(find sbpl_perception)/data/ycb_models/010_potted_meat_can.ply,
->>>>>>> 2e47aee1
     false,
     false,
     1,
@@ -51,13 +46,8 @@
     1
     ],
     [
-<<<<<<< HEAD
-    024_bowl,
-    $(find sbpl_perception)/data/ycb_models/024_bowl.ply,
-=======
     011_banana,
     $(find sbpl_perception)/data/ycb_models/011_banana.ply,
->>>>>>> 2e47aee1
     false,
     false,
     1,
