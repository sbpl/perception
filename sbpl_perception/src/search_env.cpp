/**
 * @file search_env.cpp
 * @brief Object recognition search environment
 * @author Venkatraman Narayanan
 * Carnegie Mellon University, 2015
 */

#include <sbpl_perception/search_env.h>

#include <perception_utils/perception_utils.h>
#include <sbpl_perception/discretization_manager.h>

#include <ros/ros.h>
#include <ros/package.h>

#include <pcl/conversions.h>
#include <pcl/filters/filter.h>
#include <pcl_ros/transforms.h>
#include <pcl/PCLPointCloud2.h>
#include <pcl_conversions/pcl_conversions.h>

#include <pcl/io/io.h>
#include <pcl/io/pcd_io.h>
#include <pcl/io/png_io.h>
#include <pcl/io/vtk_lib_io.h>
#include <pcl/common/common.h>
#include <pcl/console/print.h>

#include <opencv/cv.h>
#include <opencv/highgui.h>
#include <opencv2/core/core.hpp>
#include <opencv2/highgui/highgui.hpp>
#include <opencv2/contrib/contrib.hpp>

#include <boost/lexical_cast.hpp>

using namespace std;
using namespace perception_utils;
using namespace pcl::simulation;
using namespace Eigen;

const int kICPCostMultiplier = 1000000;
const double kSensorResolution = 0.01 / 2;//0.01
const double kSensorResolutionSqr = kSensorResolution * kSensorResolution;

const string kDebugDir = ros::package::getPath("sbpl_perception") +
                         "/visualization/";
const int kMasterRank = 0;

EnvObjectRecognition::EnvObjectRecognition(const std::shared_ptr<boost::mpi::communicator> &comm) :
  mpi_comm_(comm),
  image_debug_(false) {

  // OpenGL requires argc and argv
  char **argv;
  argv = new char *[2];
  argv[0] = new char[1];
  argv[1] = new char[1];
  argv[0] = "0";
  argv[1] = "1";

  env_params_.x_min = -0.3;
  env_params_.x_max = 0.31;
  env_params_.y_min = -0.3;
  env_params_.y_max = 0.31;

  // env_params_.res = 0.05;
  // env_params_.theta_res = M_PI / 10; //8

  env_params_.res = 0.1; //0.2
  const int num_thetas = 16;
  env_params_.theta_res = 2 * M_PI / static_cast<double>(num_thetas); //8
  // TODO: Refactor.
  WorldResolutionParams world_resolution_params;
  SetWorldResolutionParams(env_params_.res, env_params_.res,
                           env_params_.theta_res, 0.0, 0.0, world_resolution_params);
  DiscretizationManager::Initialize(world_resolution_params);

  env_params_.table_height = 0;
  env_params_.img_width = 640;
  env_params_.img_height = 480;
  env_params_.num_models = 0;
  env_params_.num_objects = 0;

  const ObjectState special_goal_object_state(-1, false, DiscPose(0, 0, 0));
  goal_state_.mutable_object_states().push_back(
    special_goal_object_state); // This state should never be generated during the search

  // debugging
  // // Pose p1( 0.509746, 0.039520, 0.298403);
  // // Pose p2( 0.550498, -0.348341, 5.665042);
  // Pose p3( 0.355350, -0.002500, 5.472355);
  // Pose p4( 0.139923, -0.028259, 3.270873);
  // Pose p5( -0.137201, -0.057090, 5.188886);
  // // poses.push_back(p1);
  // // poses.push_back(p2);
  // start_state_.object_poses.push_back(p3);
  // start_state_.object_poses.push_back(p4);
  // start_state_.object_poses.push_back(p5);
  // // start_state_.object_ids.push_back(0);
  // // start_state_.object_ids.push_back(1);
  // start_state_.object_ids.push_back(2);
  // start_state_.object_ids.push_back(3);
  // start_state_.object_ids.push_back(4);


  env_params_.start_state_id = hash_manager_.GetStateIDForceful(
                                 start_state_); // Start state is the empty state
  hash_manager_.Print();
  std::cout << "start id is: " << env_params_.start_state_id << std::flush;
  std::cout << "goal state is: " << goal_state_ << std::flush;
  env_params_.goal_state_id = hash_manager_.GetStateIDForceful(goal_state_);
  std::cout << "goal id is: " << env_params_.goal_state_id << std::flush;
  hash_manager_.Print();

  if (start_state_ == goal_state_) {
    std::cout << "WHAT!!!";
  }

  minz_map_[env_params_.start_state_id] = 0;
  maxz_map_[env_params_.start_state_id] = 0;


  kinect_simulator_ = SimExample::Ptr(new SimExample(0, argv,
                                                     env_params_.img_height, env_params_.img_width));
  scene_ = kinect_simulator_->scene_;
  observed_cloud_.reset(new PointCloud);
  observed_organized_cloud_.reset(new PointCloud);
  downsampled_observed_cloud_.reset(new PointCloud);

  gl_inverse_transform_ <<
                        0, 0 , -1 , 0,
                        -1, 0 , 0 , 0,
                        0, 1 , 0 , 0,
                        0, 0 , 0 , 1;

  pcl::console::setVerbosityLevel(pcl::console::L_ALWAYS);
}

EnvObjectRecognition::~EnvObjectRecognition() {
}

void EnvObjectRecognition::LoadObjFiles(const vector<string> &model_files,
                                        const vector<bool> model_symmetric) {

  assert(model_files.size() == model_symmetric.size());
  model_files_ = model_files;
  env_params_.num_models = static_cast<int>(model_files_.size());

  for (size_t ii = 0; ii < model_files.size(); ++ii) {
    ROS_INFO("Object %zu: Symmetry %d", ii, static_cast<int>(model_symmetric[ii]));
  }

  obj_models_.clear();


  for (int ii = 0; ii < env_params_.num_models; ++ii) {
    pcl::PolygonMesh mesh;
    pcl::io::loadPolygonFile (model_files_[ii].c_str(), mesh);

    pcl::PolygonMesh::Ptr mesh_in (new pcl::PolygonMesh(mesh));
    pcl::PolygonMesh::Ptr mesh_out (new pcl::PolygonMesh(mesh));

    PreprocessModel(mesh_in, mesh_in);

    Eigen::Matrix4f transform;
    transform <<
              1, 0 , 0 , 0,
              0, 1 , 0 , 0,
              0, 0 , 1 , 0,
              0, 0 , 0 , 1;
    TransformPolyMesh(mesh_in, mesh_out, 0.001 * transform);

    ObjectModel obj_model(*mesh_out, model_symmetric[ii]);
    obj_models_.push_back(obj_model);

    ROS_INFO("Read %s with %d polygons and %d triangles", model_files_[ii].c_str(),
             static_cast<int>(mesh.polygons.size()),
             static_cast<int>(mesh.cloud.data.size()));
    ROS_INFO("Object dimensions: X: %f %f, Y: %f %f, Z: %f %f, Rad: %f",
             obj_model.min_x(),
             obj_model.max_x(), obj_model.min_y(), obj_model.max_y(), obj_model.min_z(),
             obj_model.max_z(), obj_model.GetCircumscribedRadius());
    ROS_INFO("\n");

  }
}

bool EnvObjectRecognition::IsValidPose(GraphState s, int model_id,
                                       ContPose p) {

  vector<int> indices;
  vector<float> sqr_dists;
  PointT point;

  point.x = p.x();
  point.y = p.y();
  // point.z = env_params_.table_height;
  point.z = obj_models_[model_id].max_z() / 2.0 + env_params_.table_height;

  double search_rad = obj_models_[model_id].GetCircumscribedRadius() +
                      env_params_.res / 2.0;
  int num_neighbors_found = knn->radiusSearch(point, search_rad,
                                              indices,
                                              sqr_dists, 1); //0.2

  if (num_neighbors_found == 0) {
    return false;
  }

  // TODO: revisit this and accomodate for collision model
  double rad_1, rad_2;
  rad_1 = obj_models_[model_id].GetInscribedRadius();

  for (size_t ii = 0; ii < s.NumObjects(); ++ii) {
    const auto object_state = s.object_states()[ii];
    int obj_id = object_state.id();
    ContPose obj_pose = object_state.cont_pose();

    rad_2 = obj_models_[obj_id].GetInscribedRadius();

    if ((p.x() - obj_pose.x()) * (p.x() - obj_pose.x()) + (p.y() - obj_pose.y()) *
        (p.y() - obj_pose.y()) < (rad_1 + rad_2) * (rad_1 + rad_2))  {
      return false;
    }
  }

  return true;
}

void EnvObjectRecognition::GetSuccs(int source_state_id,
                                    vector<int> *succ_ids, vector<int> *costs) {
  succ_ids->clear();
  costs->clear();

  if (source_state_id == env_params_.goal_state_id) {
    return;
  }

  // If in cache, return
  auto it = succ_cache.find(source_state_id);

  if (it !=  succ_cache.end()) {
    *succ_ids = succ_cache[source_state_id];
    *costs = succ_cache[source_state_id];
    return;
  }

  GraphState source_state = hash_manager_.GetState(source_state_id);
  std::cout << source_state;

  ROS_INFO("Expanding state: %d with %zu objects",
           source_state_id,
           source_state.NumObjects());
  string fname = kDebugDir + "expansion_" + to_string(source_state_id) + ".png";
  PrintState(source_state_id, fname);

  vector<int> candidate_succ_ids, candidate_costs;
  vector<GraphState> candidate_succs;

  if (IsGoalState(source_state)) {
    // NOTE: We shouldn't really get here at all
    int succ_id = hash_manager_.GetStateID(goal_state_);
    succ_ids->push_back(succ_id);
    costs->push_back(0);
    return;
  }

  const auto &source_object_states = source_state.object_states();

  for (int ii = 0; ii < env_params_.num_models; ++ii) {

    auto it = std::find_if(source_object_states.begin(),
    source_object_states.end(), [ii](const ObjectState & object_state) {
      return object_state.id() == ii;
    });

    if (it != source_object_states.end()) {
      continue;
    }

    for (double x = env_params_.x_min; x <= env_params_.x_max;
         x += env_params_.res) {
      for (double y = env_params_.y_min; y <= env_params_.y_max;
           y += env_params_.res) {
        for (double theta = 0; theta < 2 * M_PI; theta += env_params_.theta_res) {
          ContPose p(x, y, theta);

          if (!IsValidPose(source_state, ii, p)) {
            continue;
          }

          GraphState s = source_state; // Can only add objects, not remove them
          const ObjectState new_object(ii, obj_models_[ii].symmetric(), p);
          s.AppendObject(new_object);
          int succ_id = hash_manager_.GetStateIDForceful(s);

          // TODO: simple check to ensure we don't add duplicate children

          candidate_succ_ids.push_back(succ_id);
          candidate_succs.push_back(s);

          // If symmetric object, don't iterate over all thetas
          if (obj_models_[ii].symmetric()) {
            break;
          }
        }
      }
    }
  }

  vector<unsigned short> source_depth_image;
  const float *depth_buffer = GetDepthImage(source_state, &source_depth_image);

  candidate_costs.resize(candidate_succ_ids.size());

<<<<<<< HEAD
  // Prepare the cost computation input vector.
  vector<CostComputationInput> cost_computation_input(candidate_succ_ids.size());
  for (size_t ii = 0; ii < cost_computation_input.size(); ++ii) {
    auto &input_unit = cost_computation_input[ii];
    input_unit.source_state = source_state;
    input_unit.child_state = candidate_succs[ii];
    input_unit.source_id = source_state_id;
    input_unit.child_id = candidate_succ_ids[ii];
    input_unit.source_depth_image = source_depth_image;
  }
  vector<CostComputationOutput> cost_computation_output;
  ComputeCostsInParallel(cost_computation_input, &cost_computation_output);


  //---- PARALLELIZE THIS LOOP-----------//
  for (size_t ii = 0; ii < candidate_succ_ids.size(); ++ii) {
    const auto& output_unit = cost_computation_output[ii];
=======
  //---- PARALLELIZE THIS LOOP-----------//
  for (size_t ii = 0; ii < candidate_succ_ids.size(); ++ii) {
    GraphState adjusted_child_state;
    StateProperties child_properties;
    int cost = GetTrueCost(source_state, candidate_succs[ii], source_depth_image,
                           source_state_id,
                           candidate_succ_ids[ii],
                           &adjusted_child_state, &child_properties);
>>>>>>> ab311c4b

    minz_map_[candidate_succ_ids[ii]] = output_unit.state_properties.last_min_depth;
    maxz_map_[candidate_succ_ids[ii]] = output_unit.state_properties.last_max_depth;

    // If GraphState did not change, just update continuous coordinates.
    if (output_unit.cost != -1 && output_unit.adjusted_state == candidate_succs[ii]) {
      hash_manager_.UpdateState(output_unit.adjusted_state);
    }

    // If GraphState changed, prune it only if such a state already exists.
    // (DAG)
    // TODO: Do this in a cleaner way.
<<<<<<< HEAD
    bool invalid_state = false;
    if (output_unit.cost != -1 && output_unit.adjusted_state != candidate_succs[ii] && hash_manager_.Exists(output_unit.adjusted_state)) {
      invalid_state = true;
=======
    if (cost != -1 && adjusted_child_state != candidate_succs[ii] &&
        hash_manager_.Exists(adjusted_child_state)) {
      cost = -1;
>>>>>>> ab311c4b
    }

    if (invalid_state) {
      candidate_costs[ii] = -1;
    } else {
      candidate_costs[ii] = output_unit.cost;
    }
  }

  //--------------------------------------//

  for (size_t ii = 0; ii < candidate_succ_ids.size(); ++ii) {
    if (candidate_costs[ii] == -1) {
      continue;  // Invalid successor
    }

    succ_ids->push_back(candidate_succ_ids[ii]);
    costs->push_back(candidate_costs[ii]);
  }

  // cache succs and costs
  succ_cache[source_state_id] = *succ_ids;
  cost_cache[source_state_id] = *costs;


  // ROS_INFO("Expanding state: %d with %d objects and %d successors",
  //          source_state_id,
  //          source_state.object_ids.size(), costs->size());
  // string fname = kDebugDir + "expansion_" + to_string(source_state_id) + ".png";
  // PrintState(source_state_id, fname);
}


void EnvObjectRecognition::ComputeCostsInParallel(const std::vector<CostComputationInput> &input,
                              std::vector<CostComputationOutput> *output) {
  int count = 0;
  int original_count = 0;
  auto appended_input = input;
  const int num_processors = static_cast<int>(mpi_comm_->size());

  if (mpi_comm_->rank() == kMasterRank) {
    original_count = count = input.size();

    if (count % num_processors != 0) {
      count += num_processors - count % num_processors;
      CostComputationInput dummy_input;
      dummy_input.source_id = -1;
      appended_input.resize(count, dummy_input);
    }

    assert(output != nullptr);
    output->clear();
    output->resize(count);
  }

  broadcast(*mpi_comm_, count, kMasterRank);
  if (count == 0) {
    return;
  }

  int recvcount = count / num_processors;

  std::vector<CostComputationInput> input_partition(recvcount);
  std::vector<CostComputationOutput> output_partition(recvcount);
  boost::mpi::scatter(*mpi_comm_, appended_input, &input_partition[0], recvcount, kMasterRank);

  for (int ii = 0; ii < recvcount; ++ii) {
    const auto &input_unit = input_partition[ii];
    auto &output_unit = output_partition[ii];

    // If this is a dummy input, skip computation.
    if (input_unit.source_id == -1) {
      output_unit.cost = -1;
      continue;
    }

    output_unit.cost = GetTrueCost(input_unit.source_state, input_unit.child_state, input_unit.source_depth_image,
        input_unit.source_id, input_unit.child_id, &output_unit.adjusted_state, &output_unit.state_properties);
  }

  boost::mpi::gather(*mpi_comm_, &output_partition[0], recvcount, *output, kMasterRank);

  if (mpi_comm_->rank() == kMasterRank) {
    output->resize(original_count);
  }
}

void EnvObjectRecognition::GetLazySuccs(int source_state_id,
                                        vector<int> *succ_ids, vector<int> *costs,
                                        vector<bool> *true_costs) {
  throw std::runtime_error("GetLazySuccs not implemented");
}


int EnvObjectRecognition::GetGoalHeuristic(int state_id) {
  return 0;
}

int EnvObjectRecognition::GetGoalHeuristic(int q_id, int state_id) {

  if (state_id == env_params_.goal_state_id) {
    return 0;
  }

  GraphState s = hash_manager_.GetState(state_id);

  int num_objects_left = env_params_.num_objects - s.NumObjects();
  int depth_first_heur = num_objects_left;
  // printf("State %d: %d %d\n", state_id, icp_heur, depth_first_heur);

  switch (q_id) {
  case 0:
    return 0;

  case 1:
    return depth_first_heur;

  case 2:
    return GetICPHeuristic(s);

  default:
    return 0;
  }
}

int EnvObjectRecognition::GetTrueCost(const GraphState &source_state,
<<<<<<< HEAD
                                      const GraphState &child_state, const vector<unsigned short> &source_depth_image, int parent_id, int child_id,
                                      GraphState *adjusted_child_state, GraphStateProperties *child_properties) {
=======
                                      const GraphState &child_state,
                                      const vector<unsigned short> &source_depth_image, int parent_id, int child_id,
                                      GraphState *adjusted_child_state, StateProperties *child_properties) {
>>>>>>> ab311c4b

  assert(child_state.NumObjects() > 0);

  *adjusted_child_state = child_state;
  child_properties->last_max_depth = 20000;
  child_properties->last_min_depth = 0;

  const int num_pixels = env_params_.img_width * env_params_.img_height;

  const auto &last_object = child_state.object_states().back();
  ContPose child_pose = last_object.cont_pose();
  int last_object_id = last_object.id();

  vector<unsigned short> depth_image, new_obj_depth_image;
  const float *succ_depth_buffer;
  ContPose pose_in(child_pose.x(), child_pose.y(), child_pose.yaw()),
           pose_out(child_pose.x(), child_pose.y(), child_pose.yaw());
  PointCloudPtr cloud_in(new PointCloud);
  PointCloudPtr succ_cloud(new PointCloud);
  PointCloudPtr cloud_out(new PointCloud);

  // Begin ICP Adjustment
  GraphState s_new_obj;
  s_new_obj.AppendObject(ObjectState(last_object_id,
                                     obj_models_[last_object_id].symmetric(), child_pose));
  succ_depth_buffer = GetDepthImage(s_new_obj, &new_obj_depth_image);

  // Create new buffer with only new pixels
  float new_pixel_buffer[env_params_.img_width * env_params_.img_height];

  for (int y = 0; y <  env_params_.img_height; ++y) {
    for (int x = 0; x < env_params_.img_width; ++x) {
      int i = y * env_params_.img_width + x ; // depth image index
      int i_in = (env_params_.img_height - 1 - y) * env_params_.img_width + x
                 ; // flip up down (buffer index)

      if (new_obj_depth_image[i] != 20000 && source_depth_image[i] == 20000) {
        new_pixel_buffer[i_in] = succ_depth_buffer[i_in];
      } else {
        new_pixel_buffer[i_in] = 1.0; // max range
      }
    }
  }

  // Align with ICP
  // Only non-occluded points
  kinect_simulator_->rl_->getPointCloudFromBuffer (cloud_in, new_pixel_buffer,
                                                   true,
                                                   env_params_.camera_pose);

  double icp_fitness_score = GetICPAdjustedPose(cloud_in, pose_in, cloud_out,
                                                &pose_out);
  // icp_cost = static_cast<int>(kICPCostMultiplier * icp_fitness_score);
  int last_idx = child_state.NumObjects() - 1;

  // TODO: verify
  const ObjectState modified_last_object(last_object.id(),
                                         last_object.symmetric(), pose_out);
  adjusted_child_state->mutable_object_states()[last_idx] = modified_last_object;
  // End ICP Adjustment

  // Check again after icp
  if (!IsValidPose(source_state, last_object_id,
                   adjusted_child_state->object_states().back().cont_pose())) {
    // printf(" state %d is invalid\n ", child_id);
    return -1;
  }

  succ_depth_buffer = GetDepthImage(*adjusted_child_state, &depth_image);
  // All points
  kinect_simulator_->rl_->getPointCloud(succ_cloud, true,
                                        env_params_.camera_pose);

  unsigned short succ_min_depth, succ_max_depth;
  vector<int> new_pixel_indices;

  if (IsOccluded(source_depth_image, depth_image, &new_pixel_indices,
                 &succ_min_depth,
                 &succ_max_depth)) {
    return -1;
  }

  // Cache the min and max depths
  child_properties->last_min_depth = succ_min_depth;
  child_properties->last_max_depth = succ_max_depth;



  // Must use re-rendered adjusted partial cloud for cost
  for (int y = 0; y <  env_params_.img_height; ++y) {
    for (int x = 0; x < env_params_.img_width; ++x) {
      int i = y * env_params_.img_width + x ; // depth image index
      int i_in = (env_params_.img_height - 1 - y) * env_params_.img_width + x
                 ; // flip up down (buffer index)

      // auto it = find(new_pixel_indices.begin(), new_pixel_indices.end(), i);
      // if (it == new_pixel_indices.end()) continue; //Skip source pixels

      if (depth_image[i] != 20000 && source_depth_image[i] == 20000) {
        new_pixel_buffer[i_in] = succ_depth_buffer[i_in];
      } else {
        new_pixel_buffer[i_in] = 1.0; // max range
      }
    }
  }

  kinect_simulator_->rl_->getPointCloudFromBuffer (cloud_out, new_pixel_buffer,
                                                   true,
                                                   env_params_.camera_pose);


  // Compute costs
  int target_cost = 0, source_cost = 0, total_cost = 0;
  target_cost = GetTargetCost(cloud_out);
  total_cost = source_cost + target_cost;

  if (image_debug_) {
    std::stringstream ss;
    ss.precision(20);
    ss << kDebugDir + "succ_" << child_id << ".png";
    PrintImage(ss.str(), depth_image);
    ROS_INFO("State %d,       %d      %d      %d", child_id,
             target_cost,
             source_cost, total_cost);
  }

  // if (image_debug_) {
  //   std::stringstream ss1, ss2;
  //   ss1.precision(20);
  //   ss2.precision(20);
  //   ss1 << kDebugDir + "cloud_" << child_id << ".pcd";
  //   ss2 << kDebugDir + "cloud_aligned_" << child_id << ".pcd";
  //   pcl::PCDWriter writer;
  //   writer.writeBinary (ss1.str()  , *cloud_in);
  //   writer.writeBinary (ss2.str()  , *cloud_out);
  // }

  return total_cost;
}

bool EnvObjectRecognition::IsOccluded(const vector<unsigned short>
                                      &parent_depth_image, const vector<unsigned short> &succ_depth_image,
                                      vector<int> *new_pixel_indices, unsigned short *min_succ_depth,
                                      unsigned short *max_succ_depth) {

  const int num_pixels = env_params_.img_width * env_params_.img_height;
  assert(static_cast<int>(parent_depth_image.size()) == num_pixels);
  assert(static_cast<int>(succ_depth_image.size()) == num_pixels);

  new_pixel_indices->clear();
  *min_succ_depth = 20000;
  *max_succ_depth = 0;

  bool is_occluded = false;

  for (int jj = 0; jj < num_pixels; ++jj) {

    if (succ_depth_image[jj] != 20000 &&
        parent_depth_image[jj] == 20000) {
      new_pixel_indices->push_back(jj);

      // Find mininum depth of new pixels
      if (succ_depth_image[jj] != 20000 && succ_depth_image[jj] < *min_succ_depth) {
        *min_succ_depth = succ_depth_image[jj];
      }

      // Find maximum depth of new pixels
      if (succ_depth_image[jj] != 20000 && succ_depth_image[jj] > *max_succ_depth) {
        *max_succ_depth = succ_depth_image[jj];
      }
    }

    // Occlusion
    if (succ_depth_image[jj] != 20000 && parent_depth_image[jj] != 20000 &&
        succ_depth_image[jj] < parent_depth_image[jj]) {
      is_occluded = true;
      break;
    }

    // if (succ_depth_image[jj] == 20000 && observed_depth_image_[jj] != 20000) {
    //   obs_pixels.push_back(jj);
    // }
  }

  if (is_occluded) {
    new_pixel_indices->clear();
    *min_succ_depth = 20000;
    *max_succ_depth = 0;
  }

  return is_occluded;
}

int EnvObjectRecognition::GetTargetCost(const PointCloudPtr
                                        partial_rendered_cloud) {
  // Nearest-neighbor cost
  double nn_score = 0;

  for (size_t ii = 0; ii < partial_rendered_cloud->points.size(); ++ii) {
    vector<int> indices;
    vector<float> sqr_dists;
    PointT point = partial_rendered_cloud->points[ii];
    int num_neighbors_found = knn->radiusSearch(point, kSensorResolution,
                                                indices,
                                                sqr_dists, 1);

    if (num_neighbors_found == 0) {
      // nn_score += kSensorResolutionSqr ;
      // nn_score += kSensorResolutionSqr * 100 ; //TODO: Do something principled
      nn_score += 1.0;
    } else {
      // nn_score += sqr_dists[0];
      nn_score += 0.0;
    }
  }

  int target_cost = static_cast<int>(nn_score);
  return target_cost;
}

int EnvObjectRecognition::GetSourceCost(const PointCloudPtr
                                        full_rendered_cloud, const int parent_id, const int child_id) {

  const int num_pixels = env_params_.img_width * env_params_.img_height;

  // Compute the cost of surely unexplained points in observed point cloud
  pcl::search::KdTree<PointT>::Ptr knn_reverse;
  knn_reverse.reset(new pcl::search::KdTree<PointT>(true));
  knn_reverse->setInputCloud(full_rendered_cloud);

  GraphState child_state = hash_manager_.GetState(child_id);
  assert(child_state.NumObjects() != 0);
  const auto last_object = child_state.object_states().back();
  ContPose last_obj_pose = last_object.cont_pose();
  int last_obj_id = last_object.id();
  PointT obj_center;
  obj_center.x = last_obj_pose.x();
  obj_center.y = last_obj_pose.y();
  obj_center.z = env_params_.table_height;

  double nn_score = 0.0;

  // TODO: Move this to a better place
  if (counted_pixels_map_[parent_id].size() != 0) {
    counted_pixels_map_[child_id] = counted_pixels_map_[parent_id];
  }

  for (int ii = 0; ii < num_pixels; ++ii) {

    // Skip if empty pixel
    if (observed_depth_image_[ii] == 20000) {
      continue;
    }

    // Skip if already accounted for
    vector<int> counted_pixels = counted_pixels_map_[child_id];
    auto it = find(counted_pixels.begin(),
                   counted_pixels.end(), ii);

    if (it != counted_pixels.end()) {
      continue;
    }

    // Skip if out-of-slice
    // const double depth_inflation = 0.1;
    // if (observed_depth_image_[ii] < source_max_depth
    //      || observed_depth_image_[ii] >= max_succ_depth + depth_inflation) {
    //   continue;
    // }

    vector<int> indices;
    vector<float> sqr_dists;
    PointT point;

    int u = ii / env_params_.img_width;
    int v = ii % env_params_.img_width;
    // point = observed_organized_cloud_->at(v, u);

    Eigen::Vector3f point_eig;
    kinect_simulator_->rl_->getGlobalPoint(v, u,
                                           static_cast<float>(observed_depth_image_[ii]) / 1000.0, cam_to_world_,
                                           point_eig);
    point.x = point_eig[0];
    point.y = point_eig[1];
    point.z = point_eig[2];

    const double kSensorResolution = 0.01 / 2;
    const double kSensorResolutionSqr = kSensorResolution * kSensorResolution;
    const double kCollisionRadThresh = 0.05;
    const int kCollisionPointsThresh = 5;
    int num_neighbors_found = knn_reverse->radiusSearch(point, kCollisionRadThresh,
                                                        indices,
                                                        sqr_dists, kCollisionPointsThresh);
    bool point_unexplained = (num_neighbors_found == 0 ||
                              static_cast<double>(sqr_dists[0]) > kSensorResolutionSqr);

    PointT projected_point;
    projected_point.x = point.x;
    projected_point.y = point.y;
    projected_point.z = env_params_.table_height;
    float dist = pcl::euclideanDistance(obj_center, projected_point);

    // bool point_in_collision = dist <= obj_models_[last_obj_id].inscribed_rad();
    bool point_in_collision = dist <= 3.0 *
                              obj_models_[last_obj_id].GetCircumscribedRadius();
    // bool point_in_collision = num_neighbors_found >= kCollisionPointsThresh;


    bool too_far_in_front = false;

    const unsigned short min_succ_depth = minz_map_[child_id];

    if (observed_depth_image_[ii] < min_succ_depth) {
      too_far_in_front = true;
    }


    // Skip if not in collision (i.e, might be explained by a future object) or
    // if its not too far in front
    if (point_unexplained) {
      if (point_in_collision || too_far_in_front) {
        nn_score += 1.0 ; //TODO: Do something principled
        counted_pixels_map_[child_id].push_back(ii);
      }
    } else {
      counted_pixels_map_[child_id].push_back(ii);
    }
  }

  // int icp_cost = static_cast<int>(kICPCostMultiplier * nn_score);
  int source_cost = static_cast<int>(nn_score);
  return source_cost;
}

void EnvObjectRecognition::PrintState(int state_id, string fname) {

  GraphState s = hash_manager_.GetState(state_id);
  PrintState(s, fname);
  return;
}

void EnvObjectRecognition::PrintState(GraphState s, string fname) {

  printf("Num objects: %zu\n", s.NumObjects());
  std::cout << s << std::endl;


  vector<unsigned short> depth_image;
  const float *depth_buffer = GetDepthImage(s, &depth_image);
  // kinect_simulator_->write_depth_image(depth_buffer, fname);
  PrintImage(fname, depth_image);
  return;
}

void EnvObjectRecognition::PrintImage(string fname,
                                      const vector<unsigned short> &depth_image) {
  assert(depth_image.size() != 0);
  cv::Mat image(env_params_.img_height, env_params_.img_width, CV_8UC1);
  unsigned short max_depth = 0, min_depth = 20000;

  for (int ii = 0; ii < env_params_.img_height; ++ii) {
    for (int jj = 0; jj < env_params_.img_width; ++jj) {
      int idx = ii * env_params_.img_width + jj;

      if (observed_depth_image_[idx] == 20000) {
        continue;
      }

      if (max_depth < observed_depth_image_[idx]) {
        max_depth = observed_depth_image_[idx];
      }

      if (min_depth > observed_depth_image_[idx]) {
        min_depth = observed_depth_image_[idx];
      }
    }
  }

  // for (int ii = 0; ii < env_params_.img_height; ++ii) {
  //   for (int jj = 0; jj < env_params_.img_width; ++jj) {
  //     int idx = ii * env_params_.img_width + jj;
  //
  //     if (depth_image[idx] == 20000) {
  //       continue;
  //     }
  //
  //     if (max_depth < depth_image[idx]) {
  //       max_depth = depth_image[idx];
  //     }
  //
  //     if (min_depth > depth_image[idx]) {
  //       min_depth = depth_image[idx];
  //     }
  //   }
  // }
  //
  // ROS_INFO("Observed Image: Min z: %d, Max z: %d", min_depth, max_depth);

  // max_depth = 12000;
  // min_depth = 5000;

  const double range = double(max_depth - min_depth);

  for (int ii = 0; ii < env_params_.img_height; ++ii) {
    for (int jj = 0; jj < env_params_.img_width; ++jj) {
      int idx = ii * env_params_.img_width + jj;

      if (depth_image[idx] > max_depth || depth_image[idx] == 20000) {
        image.at<uchar>(ii, jj) = 0;
      } else if (depth_image[idx] < min_depth) {
        image.at<uchar>(ii, jj) = 255;
      } else {
        image.at<uchar>(ii, jj) = static_cast<uchar>(255.0 - double(
                                                       depth_image[idx] - min_depth) * 255.0 / range);
      }
    }
  }

  cv::Mat c_image;
  cv::applyColorMap(image, c_image, cv::COLORMAP_JET);
  cv::imwrite(fname.c_str(), c_image);
  //http://docs.opencv.org/modules/contrib/doc/facerec/colormaps.html
}

bool EnvObjectRecognition::IsGoalState(GraphState state) {
  if (static_cast<int>(state.NumObjects() ==  env_params_.num_objects)) {
    return true;
  }

  return false;
}


const float *EnvObjectRecognition::GetDepthImage(GraphState s,
                                                 vector<unsigned short> *depth_image) {
  if (scene_ == NULL) {
    ROS_ERROR("Scene is not set");
  }

  scene_->clear();

  const auto &object_states = s.object_states();

  for (size_t ii = 0; ii < object_states.size(); ++ii) {
    const auto &object_state = object_states[ii];
    ObjectModel obj_model = obj_models_[object_state.id()];
    pcl::PolygonMesh::Ptr cloud (new pcl::PolygonMesh (
                                   obj_model.mesh()));
    ContPose p = object_state.cont_pose();

    Eigen::Matrix4f transform;
    transform <<
              cos(p.yaw()), -sin(p.yaw()) , 0, p.x(),
                  sin(p.yaw()) , cos(p.yaw()) , 0, p.y(),
                  0, 0 , 1 , env_params_.table_height,
                  0, 0 , 0 , 1;
    TransformPolyMesh(cloud, cloud, transform);

    PolygonMeshModel::Ptr model = PolygonMeshModel::Ptr (new PolygonMeshModel (
                                                           GL_POLYGON, cloud));
    scene_->add (model);
  }

  kinect_simulator_->doSim(env_params_.camera_pose);
  const float *depth_buffer = kinect_simulator_->rl_->getDepthBuffer();
  kinect_simulator_->get_depth_image_uint(depth_buffer, depth_image);
  return depth_buffer;
};


void EnvObjectRecognition::TransformPolyMesh(const pcl::PolygonMesh::Ptr
                                             mesh_in, pcl::PolygonMesh::Ptr mesh_out, Eigen::Matrix4f transform) {
  pcl::PointCloud<pcl::PointXYZ>::Ptr cloud_in (new
                                                pcl::PointCloud<pcl::PointXYZ>);
  pcl::PointCloud<pcl::PointXYZ>::Ptr cloud_out (new
                                                 pcl::PointCloud<pcl::PointXYZ>);
  //   pcl::PointCloud<pcl::PointXYZ>::Ptr cloud_in_xyz (new
  //                                                     pcl::PointCloud<pcl::PointXYZ>);
  //
  //   pcl::fromPCLPointCloud2(mesh->cloud, *cloud_in_xyz);
  //   copyPointCloud(*cloud_in_xyz, *cloud_in);
  pcl::fromPCLPointCloud2(mesh_in->cloud, *cloud_in);

  transformPointCloud(*cloud_in, *cloud_out, transform);

  *mesh_out = *mesh_in;
  pcl::toPCLPointCloud2(*cloud_out, mesh_out->cloud);
  return;
}


void EnvObjectRecognition::PreprocessModel(const pcl::PolygonMesh::Ptr mesh_in,
                                           pcl::PolygonMesh::Ptr mesh_out) {
  pcl::PointCloud<PointT>::Ptr cloud_in (new
                                         pcl::PointCloud<PointT>);
  pcl::PointCloud<PointT>::Ptr cloud_out (new
                                          pcl::PointCloud<PointT>);
  pcl::fromPCLPointCloud2(mesh_in->cloud, *cloud_in);

  PointT min_pt, max_pt;
  pcl::getMinMax3D(*cloud_in, min_pt, max_pt);
  // Shift bottom most points to 0-z coordinate
  Eigen::Matrix4f transform;
  transform << 1, 0, 0, 0,
            0, 1, 0, 0,
            0, 0, 1, -min_pt.z,
            0, 0 , 0, 1;

  transformPointCloud(*cloud_in, *cloud_out, transform);

  *mesh_out = *mesh_in;
  pcl::toPCLPointCloud2(*cloud_out, mesh_out->cloud);
  return;
}

void EnvObjectRecognition::SetCameraPose(Eigen::Isometry3d camera_pose) {
  env_params_.camera_pose = camera_pose;
  cam_to_world_ = camera_pose;
  return;
}

void EnvObjectRecognition::SetTableHeight(double height) {
  env_params_.table_height = height;
}


void EnvObjectRecognition::SetBounds(double x_min, double x_max, double y_min,
                                     double y_max) {
  env_params_.x_min = x_min;
  env_params_.x_max = x_max;
  env_params_.y_min = y_min;
  env_params_.y_max = y_max;
}


void EnvObjectRecognition::PrecomputeHeuristics() {
  ROS_INFO("Precomputing heuristics.........");
  GraphState greedy_state = ComputeGreedyICPPoses();
  ROS_INFO("Finished precomputing heuristics");
}

void EnvObjectRecognition::SetObservation(int num_objects,
                                          const vector<unsigned short> observed_depth_image,
                                          const PointCloudPtr observed_organized_cloud) {
  observed_depth_image_.clear();
  observed_depth_image_ = observed_depth_image;
  env_params_.num_objects = num_objects;

  const int num_pixels = env_params_.img_width * env_params_.img_height;
  // Compute the range in observed image
  unsigned short observed_min_depth = 20000;
  unsigned short observed_max_depth = 0;

  for (int ii = 0; ii < num_pixels; ++ii) {
    if (observed_depth_image_[ii] < observed_min_depth) {
      observed_min_depth = observed_depth_image_[ii];
    }

    if (observed_depth_image_[ii] != 20000 &&
        observed_depth_image_[ii] > observed_max_depth) {
      observed_max_depth = observed_depth_image_[ii];
    }
  }

  *observed_cloud_  = *observed_organized_cloud;
  *observed_organized_cloud_  = *observed_organized_cloud;
  downsampled_observed_cloud_ = DownsamplePointCloud(observed_cloud_);


  empty_range_image_.setDepthImage(&observed_depth_image_[0],
                                   env_params_.img_width, env_params_.img_height, 321.06398107f, 242.97676897f,
                                   576.09757860f, 576.09757860f);

  knn.reset(new pcl::search::KdTree<PointT>(true));
  knn->setInputCloud(observed_cloud_);

  if (mpi_comm_->rank() == kMasterRank) { 
    std::stringstream ss;
    ss.precision(20);
    ss << kDebugDir + "obs_cloud" << ".pcd";
    pcl::PCDWriter writer;
    writer.writeBinary (ss.str()  , *observed_cloud_);
    PrintImage(kDebugDir + string("ground_truth.png"), observed_depth_image_);
  }
}

void EnvObjectRecognition::SetObservation(int num_objects,
                                          const unsigned short *observed_depth_image) {
  const int num_pixels = env_params_.img_width * env_params_.img_height;
  observed_depth_image_.clear();
  observed_depth_image_.resize(num_pixels);

  for (int ii = 0; ii < num_pixels; ++ii) {
    observed_depth_image_[ii] = observed_depth_image[ii];
  }

  env_params_.num_objects = num_objects;
}

void EnvObjectRecognition::SetObservation(vector<int> object_ids,
                                          vector<ContPose> object_poses) {
  assert(object_ids.size() == object_poses.size());

  GraphState s;

  for (size_t ii = 0; ii < object_ids.size(); ++ii) {
    if (object_ids[ii] >= env_params_.num_models) {
      ROS_ERROR("Invalid object ID %d when setting ground truth", object_ids[ii]);
    }

    s.AppendObject(ObjectState(object_ids[ii],
                               obj_models_[object_ids[ii]].symmetric(), object_poses[ii]));
  }

  env_params_.num_objects = object_ids.size();
  vector<unsigned short> depth_image;
  const float *depth_buffer = GetDepthImage(s, &observed_depth_image_);
  const int num_pixels = env_params_.img_width * env_params_.img_height;


  // Compute the range in observed image
  unsigned short observed_min_depth = 20000;
  unsigned short observed_max_depth = 0;

  for (int ii = 0; ii < num_pixels; ++ii) {
    if (observed_depth_image_[ii] < observed_min_depth) {
      observed_min_depth = observed_depth_image_[ii];
    }

    if (observed_depth_image_[ii] != 20000 &&
        observed_depth_image_[ii] > observed_max_depth) {
      observed_max_depth = observed_depth_image_[ii];
    }
  }

  kinect_simulator_->rl_->getOrganizedPointCloud (observed_organized_cloud_,
                                                  true,
                                                  env_params_.camera_pose);
  // kinect_simulator_->rl_->getPointCloud (observed_cloud_, true,
  //                                                 kinect_simulator_->camera_->getPose ());
  kinect_simulator_->rl_->getPointCloud (observed_cloud_, true,
                                         env_params_.camera_pose); //GLOBAL
  downsampled_observed_cloud_ = DownsamplePointCloud(observed_cloud_);


  empty_range_image_.setDepthImage(&observed_depth_image_[0],
                                   env_params_.img_width, env_params_.img_height, 321.06398107f, 242.97676897f,
                                   576.09757860f, 576.09757860f);

  // knn.reset(new pcl::search::OrganizedNeighbor<PointT>(true, 1e-4));
  knn.reset(new pcl::search::KdTree<PointT>(true));
  knn->setInputCloud(observed_cloud_);

  if (mpi_comm_->rank() == kMasterRank) {
    std::stringstream ss;
    ss.precision(20);
    ss << kDebugDir + "obs_cloud" << ".pcd";
    pcl::PCDWriter writer;
    writer.writeBinary (ss.str()  , *observed_cloud_);
    PrintImage(kDebugDir + string("ground_truth.png"), observed_depth_image_);
  }
}

void EnvObjectRecognition::Initialize(const string &config_file) {

  std::ifstream fs;
  fs.open(config_file.c_str());

  if (!fs.is_open () || fs.fail ()) {
    throw std::runtime_error("Unable to open environment config file");
    return;
  }

  std::string line;

  std::getline(fs, line);

  // Read input point cloud.
  string pcd_file_path;
  pcd_file_path = boost::lexical_cast<string>(line.c_str());
  cout << "pcd path: " << pcd_file_path << endl;

  // Read number of model files (assumed to be same as number of objects in
  // env.
  std::getline (fs, line);
  int num_models;
  num_models = boost::lexical_cast<int>(line.c_str());
  cout << "num models: " << num_models << endl;

  // Read the model files.
  vector<string> model_files;

  for (int ii = 0; ii < num_models; ++ii) {
    std::getline(fs, line);
    const string model_file = boost::lexical_cast<string>(line.c_str());
    cout << "model file: " << model_file << endl;
    model_files.push_back(model_file);
  }

  vector<bool> model_symmetries;

  for (int ii = 0; ii < num_models; ++ii) {
    std::getline(fs, line);
    // const bool model_symmetry = boost::lexical_cast<bool>(line.c_str());
    const bool model_symmetry = line == "true";

    cout << "model symmetry: " << model_symmetry << endl;
    model_symmetries.push_back(model_symmetry);
  }

  // Read workspace limits.
  double min_x = 0, max_x = 0, min_y = 0, max_y = 0;
  double table_height = 0;
  std::getline(fs, line, ' ');
  min_x = boost::lexical_cast<double>(line.c_str());
  std::getline(fs, line);
  max_x = boost::lexical_cast<double>(line.c_str());
  cout << "X bounds: " << max_x << " " << min_x << endl;
  std::getline(fs, line, ' ');
  min_y = boost::lexical_cast<double>(line.c_str());
  std::getline(fs, line);
  max_y = boost::lexical_cast<double>(line.c_str());
  cout << "Y bounds: " << max_y << " " << min_y << endl;
  std::getline(fs, line);
  table_height = boost::lexical_cast<double>(line.c_str());
  cout << "table height: " << table_height << endl;

  Eigen::Isometry3d camera_pose;
  fs >> camera_pose.matrix()(0, 0);
  fs >> camera_pose.matrix()(0, 1);
  fs >> camera_pose.matrix()(0, 2);
  fs >> camera_pose.matrix()(0, 3);
  fs >> camera_pose.matrix()(1, 0);
  fs >> camera_pose.matrix()(1, 1);
  fs >> camera_pose.matrix()(1, 2);
  fs >> camera_pose.matrix()(1, 3);
  fs >> camera_pose.matrix()(2, 0);
  fs >> camera_pose.matrix()(2, 1);
  fs >> camera_pose.matrix()(2, 2);
  fs >> camera_pose.matrix()(2, 3);
  fs >> camera_pose.matrix()(3, 0);
  fs >> camera_pose.matrix()(3, 1);
  fs >> camera_pose.matrix()(3, 2);
  fs >> camera_pose.matrix()(3, 3);

  fs.close();
  cout << std::setfill(' ') << "camera: " << camera_pose.matrix();
  // return;

  LoadObjFiles(model_files, model_symmetries);
  SetBounds(min_x, max_x, min_y, max_y);
  SetTableHeight(table_height);
  SetCameraPose(camera_pose);

  pcl::PointCloud<PointT>::Ptr cloud_in(new PointCloud);

  // Read the input PCD file from disk.
  if (pcl::io::loadPCDFile<PointT>(pcd_file_path.c_str(), *cloud_in) != 0) {
    return;
  }

  const int num_pixels = 480 * 640;
  const int height = 480;
  const int width = 640;


  Eigen::Matrix4f cam_to_body;
  cam_to_body << 0, 0, 1, 0,
              -1, 0, 0, 0,
              0, -1, 0, 0,
              0, 0, 0, 1;
  PointCloudPtr depth_img_cloud(new PointCloud);
  Eigen::Matrix4f world_to_cam = camera_pose.matrix().cast<float>().inverse();
  transformPointCloud(*cloud_in, *depth_img_cloud,
                      cam_to_body.inverse()*world_to_cam);
  vector<unsigned short> depth_image(num_pixels);

  for (int ii = 0; ii < height; ++ii) {
    for (int jj = 0; jj < width; ++jj) {
      PointT p = depth_img_cloud->at(jj, ii);

      if (isnan(p.z) || isinf(p.z)) {
        depth_image[ii * width + jj] = 20000;
      } else {
        depth_image[ii * width + jj] = static_cast<unsigned short>(p.z * 1000.0);
      }
    }
  }

  SetObservation(num_models, depth_image, cloud_in);

}

double EnvObjectRecognition::GetICPAdjustedPose(const PointCloudPtr cloud_in,
                                                const ContPose &pose_in, PointCloudPtr cloud_out, ContPose *pose_out) {
  *pose_out = pose_in;


  pcl::IterativeClosestPointNonLinear<PointT, PointT> icp;

  int num_points_original = cloud_in->points.size();

  // if (cloud_in->points.size() > 2000) { //TODO: Fix it
  if (false) {
    PointCloudPtr cloud_in_downsampled = DownsamplePointCloud(cloud_in);
    icp.setInputCloud(cloud_in_downsampled);
  } else {
    icp.setInputCloud(cloud_in);
  }

  icp.setInputTarget(downsampled_observed_cloud_);
  // icp.setInputTarget(observed_cloud_);

  pcl::registration::TransformationEstimation2D<PointT, PointT>::Ptr est;
  est.reset(new pcl::registration::TransformationEstimation2D<PointT, PointT>);
  // pcl::registration::TransformationEstimationSVD<PointT, PointT>::Ptr est;
  // est.reset(new pcl::registration::TransformationEstimationSVD<PointT, PointT>);
  icp.setTransformationEstimation(est);

  /*
  boost::shared_ptr<pcl::registration::WarpPointRigid3D<PointT, PointT> > warp_fcn
          (new pcl::registration::WarpPointRigid3D<PointT, PointT>);

      // Create a TransformationEstimationLM object, and set the warp to it
           boost::shared_ptr<pcl::registration::TransformationEstimationLM<PointT, PointT> > te (new
           pcl::registration::TransformationEstimationLM<PointT, PointT>);
               te->setWarpFunction (warp_fcn);
  icp.setTransformationEstimation(te);
  */

  // Set the max correspondence distance to 5cm (e.g., correspondences with higher distances will be ignored)
  icp.setMaxCorrespondenceDistance (env_params_.res / 2); //TODO: properly
  // icp.setMaxCorrespondenceDistance (0.5); //TODO: properly
  // Set the maximum number of iterations (criterion 1)
  icp.setMaximumIterations (50);
  // Set the transformation epsilon (criterion 2)
  // icp.setTransformationEpsilon (1e-8);
  // Set the euclidean distance difference epsilon (criterion 3)
  icp.setEuclideanFitnessEpsilon (1e-5);

  icp.align(*cloud_out);
  double score = 100.0;//TODO

  if (icp.hasConverged()) {
    score = icp.getFitnessScore();
    // std::cout << "has converged:" << icp.hasConverged() << " score: " <<
    //           score << std::endl;
    // std::cout << icp.getFinalTransformation() << std::endl;
    Eigen::Matrix4f transformation = icp.getFinalTransformation();
    Eigen::Vector4f vec_in, vec_out;
    vec_in << pose_in.x(), pose_in.y(), env_params_.table_height, 1.0;
    vec_out = transformation * vec_in;
    double yaw = atan2(transformation(1, 0), transformation(0, 0));

    double yaw1 = pose_in.yaw();
    double yaw2 = yaw;
    double cos_term = cos(yaw1) * cos(yaw2) - sin(yaw1) * sin(yaw2);
    double sin_term = sin(yaw1) * cos(yaw2) + cos(yaw1) * sin(yaw2);
    double total_yaw = atan2(sin_term, cos_term);

    // (*pose_out).theta = WrapAngle(pose_in.theta + yaw);
    *pose_out = ContPose(vec_out[0], vec_out[1], total_yaw);
    // printf("Old yaw: %f, New yaw: %f\n", pose_in.theta, pose_out->theta);
    // printf("Old xy: %f %f, New xy: %f %f\n", pose_in.x, pose_in.y, pose_out->x, pose_out->y);


    // std::stringstream ss1, ss2;
    // ss1.precision(20);
    // ss2.precision(20);
    // ss1 << "sim_cloud_" << i << ".pcd";
    // ss2 << "sim_cloud_aligned_" << i << ".pcd";
    // pcl::PCDWriter writer;
    // writer.writeBinary (ss1.str()  , *cloud);
    // writer.writeBinary (ss2.str()  , aligned_cloud);
  }

  return score;
}

double EnvObjectRecognition::ComputeScore(const PointCloudPtr cloud) {
  pcl::IterativeClosestPointNonLinear<PointT, PointT> icp;
  icp.setInputCloud(cloud);
  icp.setInputTarget(observed_cloud_);
  pcl::PointCloud<PointT> aligned_cloud;

  //pcl::registration::TransformationEstimation2D<PointT, PointT>::Ptr est;
  //est.reset(new pcl::registration::TransformationEstimation2D<PointT, PointT>);
  pcl::registration::TransformationEstimationSVD<PointT, PointT>::Ptr est;
  est.reset(new pcl::registration::TransformationEstimationSVD<PointT, PointT>);
  icp.setTransformationEstimation(est);

  /*
  boost::shared_ptr<pcl::registration::WarpPointRigid3D<PointT, PointT> > warp_fcn
          (new pcl::registration::WarpPointRigid3D<PointT, PointT>);

      // Create a TransformationEstimationLM object, and set the warp to it
           boost::shared_ptr<pcl::registration::TransformationEstimationLM<PointT, PointT> > te (new
           pcl::registration::TransformationEstimationLM<PointT, PointT>);
               te->setWarpFunction (warp_fcn);
  icp.setTransformationEstimation(te);
  */

  // Set the max correspondence distance to 5cm (e.g., correspondences with higher distances will be ignored)
  icp.setMaxCorrespondenceDistance (env_params_.res * 2);
  // Set the maximum number of iterations (criterion 1)
  icp.setMaximumIterations (50);
  // Set the transformation epsilon (criterion 2)
  // icp.setTransformationEpsilon (1e-8);
  // Set the euclidean distance difference epsilon (criterion 3)
  icp.setEuclideanFitnessEpsilon (1e-5);

  icp.align(aligned_cloud);
  double score = icp.getFitnessScore();

  /*
  if (icp.hasConverged()) {
    std::cout << "has converged:" << icp.hasConverged() << " score: " <<
              score << std::endl;
    std::cout << icp.getFinalTransformation() << std::endl;

    std::stringstream ss1, ss2;
    ss1.precision(20);
    ss2.precision(20);
    ss1 << "sim_cloud_" << i << ".pcd";
    ss2 << "sim_cloud_aligned_" << i << ".pcd";
    pcl::PCDWriter writer;
    writer.writeBinary (ss1.str()  , *cloud);
    writer.writeBinary (ss2.str()  , aligned_cloud);
  }
  */

  return score;
}

int EnvObjectRecognition::GetICPHeuristic(GraphState s) {

  double heuristic = 0;
  int num_objects_assigned = env_params_.num_objects - s.NumObjects();
  assert(num_objects_assigned <= env_params_.num_objects);

  for (int ii = 0; ii < env_params_.num_models; ++ii) {

    int object_id = sorted_greedy_icp_ids_[ii];

    // Skip object if it has already been assigned
    const auto &object_states = s.object_states();
    auto it = std::find_if(object_states.begin(),
    object_states.end(), [ii](const ObjectState & object_state) {
      return object_state.id() == ii;
    });

    if (it != object_states.end()) {
      continue;
    }

    heuristic += sorted_greedy_icp_scores_[ii];
    num_objects_assigned += 1;

    if (num_objects_assigned == env_params_.num_objects) {
      break;
    }

  }

  return static_cast<int>(kICPCostMultiplier * heuristic);
}

// Feature-based and ICP Planners
GraphState EnvObjectRecognition::ComputeGreedyICPPoses() {

  // We will slide the 'n' models in the database over the scene, and take the 'k' best matches.
  // The order of objects matters for collision checking--we will 'commit' to the best pose
  // for an object and disallow it for future objects.
  // ICP error is computed over full model (not just the non-occluded points)--this means that the
  // final score is always an upper bound

  vector<double> icp_scores; //smaller, the better
  vector<ContPose> icp_adjusted_poses;
  // icp_scores.resize(env_params_.num_models, numeric_limits<double>::max());
  icp_scores.resize(env_params_.num_models, 100.0);
  icp_adjusted_poses.resize(env_params_.num_models);



  int succ_id = 0;
  GraphState empty_state;
  GraphState committed_state;

  for (int ii = 0; ii < env_params_.num_models; ++ii) {
    for (double x = env_params_.x_min; x <= env_params_.x_max;
         x += env_params_.res) {
      for (double y = env_params_.y_min; y <= env_params_.y_max;
           y += env_params_.res) {
        for (double theta = 0; theta < 2 * M_PI; theta += env_params_.theta_res) {
          ContPose p_in(x, y, theta);
          ContPose p_out = p_in;

          GraphState succ_state;
          const ObjectState object_state(ii, obj_models_[ii].symmetric(), p_in);
          succ_state.AppendObject(object_state);

          // if (!IsValidPose(committed_state, ii, p_in)) {
          //   continue;
          // }

          // pcl::PolygonMesh::Ptr mesh (new pcl::PolygonMesh (
          //                               obj_models_[ii].mesh()));
          // PointCloudPtr cloud_in(new PointCloud);
          // PointCloudPtr cloud_out(new PointCloud);
          // PointCloudPtr cloud_aligned(new PointCloud);
          // pcl::PointCloud<pcl::PointXYZ>::Ptr cloud_in_xyz (new
          //                                                   pcl::PointCloud<pcl::PointXYZ>);
          //
          // pcl::fromPCLPointCloud2(mesh->cloud, *cloud_in_xyz);
          // copyPointCloud(*cloud_in_xyz, *cloud_in);
          //
          // Eigen::Matrix4f transform;
          // transform <<
          //           cos(p_in.theta), -sin(p_in.theta) , 0, p_in.x,
          //               sin(p_in.theta) , cos(p_in.theta) , 0, p_in.y,
          //               0, 0 , 1 , env_params_.table_height,
          //               0, 0 , 0 , 1;
          //
          //
          // transformPointCloud(*cloud_in, *cloud_out, transform);
          // double icp_fitness_score = GetICPAdjustedPose(cloud_out, p_in,
          //                                               cloud_aligned, &p_out);


          PointCloudPtr cloud_in(new PointCloud);
          PointCloudPtr cloud_out(new PointCloud);
          vector<unsigned short> succ_depth_image;
          const float *succ_depth_buffer;
          succ_depth_buffer = GetDepthImage(succ_state, &succ_depth_image);
          kinect_simulator_->rl_->getPointCloud (cloud_in, true,
                                                 env_params_.camera_pose);

          double icp_fitness_score = GetICPAdjustedPose(cloud_in, p_in, cloud_out,
                                                        &p_out);

          // Check *after* icp alignment
          if (!IsValidPose(committed_state, ii, p_out)) {
            continue;
          }


          // double icp_fitness_score = GetICPAdjustedPose(cloud_out, p_in,
          //                                               cloud_aligned, &p_out) / double(cloud_out->points.size());

          const auto old_state = succ_state.object_states()[0];
          succ_state.mutable_object_states()[0] = ObjectState(old_state.id(),
                                                              old_state.symmetric(), p_out);

          if (image_debug_) {
            string fname = kDebugDir + "succ_" + to_string(succ_id) + ".png";
            PrintState(succ_state, fname);
            printf("%d: %f\n", succ_id, icp_fitness_score);
          }

          if (icp_fitness_score < icp_scores[ii]) {
            icp_scores[ii] = icp_fitness_score;
            icp_adjusted_poses[ii] = p_out;
          }

          succ_id++;

          // Skip multiple orientations for symmetric objects
          if (obj_models_[ii].symmetric()) {
            break;
          }

        }
      }
    }

    committed_state.AppendObject(ObjectState(ii, obj_models_[ii].symmetric(),
                                             icp_adjusted_poses[ii]));
  }


  vector<int> sorted_indices(env_params_.num_models);

  for (int ii = 0; ii < env_params_.num_models; ++ii) {
    sorted_indices[ii] = ii;
  }

  // sort indexes based on comparing values in icp_scores
  sort(sorted_indices.begin(), sorted_indices.end(),
  [&icp_scores](int idx1, int idx2) {
    return icp_scores[idx1] < icp_scores[idx2];
  });

  for (int ii = 0; ii < env_params_.num_models; ++ii) {
    ROS_INFO("ICP Score for Object %d: %f", ii, icp_scores[ii]);
  }

  ROS_INFO("Sorted scores:");

  for (int ii = 0; ii < env_params_.num_models; ++ii) {
    printf("%f ", icp_scores[sorted_indices[ii]]);
  }


  // Store for future use
  sorted_greedy_icp_ids_ = sorted_indices;
  sorted_greedy_icp_scores_.resize(env_params_.num_models);

  for (int ii = 0; ii < env_params_.num_models; ++ ii) {
    sorted_greedy_icp_scores_[ii] = icp_scores[sorted_indices[ii]];
  }


  // Take the first 'k'
  GraphState greedy_state;

  for (int ii = 0; ii < env_params_.num_objects; ++ii) {
    int object_id = sorted_indices[ii];
    const ObjectState object_state(object_id, obj_models_[object_id].symmetric(),
                                   icp_adjusted_poses[object_id]);
    greedy_state.AppendObject(object_state);
  }

  string fname = kDebugDir + "greedy_state.png";
  PrintState(greedy_state, fname);
  return greedy_state;
}

GraphState EnvObjectRecognition::ComputeVFHPoses() {
  vector<PointCloudPtr> cluster_clouds;
  DoEuclideanClustering(observed_cloud_, &cluster_clouds);
  const size_t num_clusters = cluster_clouds.size();

  for (size_t ii = 0; ii < num_clusters; ++ii) {
    pcl::PointCloud<pcl::PointXYZ>::Ptr cloud (new
                                               pcl::PointCloud<pcl::PointXYZ>);
    copyPointCloud(*cluster_clouds[ii], *cloud);

    // Eigen::Matrix4f world_to_cam = cam_to_world_.matrix().cast<float>();
    // Eigen::Vector4f centroid;
    // compute3DCentroid(*cloud, centroid);
    // demeanPointCloud(*cloud, centroid, *cloud);
    // Eigen::Matrix4f cam_to_world;
    // Eigen::Matrix4f transform;
    // transform <<  1,  0,  0, 0,
    //           0, -1,  0, 0,
    //           0,  0, -1, 0,
    //           0,  0,  0, 1;


    // transformPointCloud(*cloud, *cloud, transform);



  if (mpi_comm_->rank() == kMasterRank) {
    pcl::PCDWriter writer;
    stringstream ss;
    ss.precision(20);
    ss << kDebugDir + "cluster_" << ii << ".pcd";
    writer.writeBinary (ss.str()  , *cloud);
  }

    float roll, pitch, yaw;
    vfh_pose_estimator_.getPose(cloud, roll, pitch, yaw, true);
    std::cout << roll << " " << pitch << " " << yaw << std::endl;
  }

  GraphState vfh_state;
  return vfh_state;
}

void EnvObjectRecognition::SetDebugOptions(bool image_debug) {
  image_debug_ = image_debug;
}



<|MERGE_RESOLUTION|>--- conflicted
+++ resolved
@@ -314,7 +314,6 @@
 
   candidate_costs.resize(candidate_succ_ids.size());
 
-<<<<<<< HEAD
   // Prepare the cost computation input vector.
   vector<CostComputationInput> cost_computation_input(candidate_succ_ids.size());
   for (size_t ii = 0; ii < cost_computation_input.size(); ++ii) {
@@ -332,16 +331,6 @@
   //---- PARALLELIZE THIS LOOP-----------//
   for (size_t ii = 0; ii < candidate_succ_ids.size(); ++ii) {
     const auto& output_unit = cost_computation_output[ii];
-=======
-  //---- PARALLELIZE THIS LOOP-----------//
-  for (size_t ii = 0; ii < candidate_succ_ids.size(); ++ii) {
-    GraphState adjusted_child_state;
-    StateProperties child_properties;
-    int cost = GetTrueCost(source_state, candidate_succs[ii], source_depth_image,
-                           source_state_id,
-                           candidate_succ_ids[ii],
-                           &adjusted_child_state, &child_properties);
->>>>>>> ab311c4b
 
     minz_map_[candidate_succ_ids[ii]] = output_unit.state_properties.last_min_depth;
     maxz_map_[candidate_succ_ids[ii]] = output_unit.state_properties.last_max_depth;
@@ -350,19 +339,12 @@
     if (output_unit.cost != -1 && output_unit.adjusted_state == candidate_succs[ii]) {
       hash_manager_.UpdateState(output_unit.adjusted_state);
     }
-
     // If GraphState changed, prune it only if such a state already exists.
     // (DAG)
     // TODO: Do this in a cleaner way.
-<<<<<<< HEAD
     bool invalid_state = false;
     if (output_unit.cost != -1 && output_unit.adjusted_state != candidate_succs[ii] && hash_manager_.Exists(output_unit.adjusted_state)) {
       invalid_state = true;
-=======
-    if (cost != -1 && adjusted_child_state != candidate_succs[ii] &&
-        hash_manager_.Exists(adjusted_child_state)) {
-      cost = -1;
->>>>>>> ab311c4b
     }
 
     if (invalid_state) {
@@ -489,14 +471,9 @@
 }
 
 int EnvObjectRecognition::GetTrueCost(const GraphState &source_state,
-<<<<<<< HEAD
-                                      const GraphState &child_state, const vector<unsigned short> &source_depth_image, int parent_id, int child_id,
+                                      const GraphState &child_state,
+									  const vector<unsigned short> &source_depth_image, int parent_id, int child_id,
                                       GraphState *adjusted_child_state, GraphStateProperties *child_properties) {
-=======
-                                      const GraphState &child_state,
-                                      const vector<unsigned short> &source_depth_image, int parent_id, int child_id,
-                                      GraphState *adjusted_child_state, StateProperties *child_properties) {
->>>>>>> ab311c4b
 
   assert(child_state.NumObjects() > 0);
 
