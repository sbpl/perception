#pragma once

/**
 * @file search_env.h
 * @brief Object recognition search environment
 * @author Venkatraman Narayanan
 * Carnegie Mellon University, 2015
 */

#include <ros/ros.h>
#include <sensor_msgs/PointCloud2.h>

#include <sbpl_perception/graph_state.h>
#include <sbpl_perception/object_model.h>
#include <sbpl_perception/mpi_utils.h>

#include <perception_utils/pcl_typedefs.h>
#include <perception_utils/vfh/vfh_pose_estimator.h>

#include <sbpl_utils/hash_manager/hash_manager.h>

#include <kinect_sim/simulation_io.hpp>
#include <kinect_sim/scene.h>
#include <kinect_sim/model.h>

#include <pcl/PolygonMesh.h>

#include <pcl/range_image/range_image_planar.h>

#include <pcl/registration/icp.h>
#include <pcl/registration/icp_nl.h>
#include <pcl/registration/transformation_estimation_2D.h>
#include <pcl/registration/transformation_estimation_lm.h>
#include <pcl/registration/transformation_estimation_svd.h>
#include <pcl/registration/warp_point_rigid_3d.h>

#include <pcl/search/organized.h>
#include <pcl/search/kdtree.h>

#include <pcl/visualization/pcl_visualizer.h>
#include <pcl/visualization/range_image_visualizer.h>
#include <pcl/visualization/image_viewer.h>

#include <sbpl/headers.h>

#include <Eigen/Dense>
#include <boost/mpi.hpp>

#include <memory>
#include <string>
#include <unordered_map>

struct EnvParams {
  double table_height;
  Eigen::Isometry3d camera_pose;
  double x_min, x_max, y_min, y_max;
  double res, theta_res; // Resolution for x,y and theta
  int img_width, img_height;
  int goal_state_id, start_state_id;
  int num_objects; // This is the number of objects on the table
  int num_models; // This is the number of models available (can be more or less than number of objects on table
};

// class EnvObjectRecognition : public DiscreteSpaceInformation {
class EnvObjectRecognition : public EnvironmentMHA {
 public:
  EnvObjectRecognition(const std::shared_ptr<boost::mpi::communicator> &comm);
  ~EnvObjectRecognition();
  void LoadObjFiles(const std::vector<std::string> &model_files,
                    const std::vector<bool> model_symmetric);
  void PrintState(int state_id, std::string fname);
  void PrintState(GraphState s, std::string fname);
  void PrintImage(std::string fname,
                  const std::vector<unsigned short> &depth_image);
  void TransformPolyMesh(const pcl::PolygonMesh::Ptr mesh_in,
                         pcl::PolygonMesh::Ptr mesh_out, Eigen::Matrix4f transform);
  void PreprocessModel(const pcl::PolygonMesh::Ptr mesh_in,
                       pcl::PolygonMesh::Ptr mesh_out);
  const float *GetDepthImage(GraphState s, std::vector<unsigned short> *depth_image);

  pcl::simulation::SimExample::Ptr kinect_simulator_;

  // Initialize environment from config file.
  void Initialize(const std::string &config_file);

  /** Methods to set the observed depth image**/
  void SetObservation(std::vector<int> object_ids,
                      std::vector<ContPose> poses);
  void SetObservation(int num_objects,
                      const std::vector<unsigned short> observed_depth_image,
                      const PointCloudPtr observed_organized_cloud);
  void SetObservation(int num_objects,
                      const unsigned short *observed_depth_image);
  void SetCameraPose(Eigen::Isometry3d camera_pose);
  void SetTableHeight(double height);
  void SetBounds(double x_min, double x_max, double y_min, double y_max);
  void PrecomputeHeuristics();

  double ComputeScore(const PointCloudPtr cloud);

  double GetICPAdjustedPose(const PointCloudPtr cloud_in, const ContPose &pose_in,
                            PointCloudPtr cloud_out, ContPose *pose_out);

  // Greedy ICP planner
  GraphState ComputeGreedyICPPoses();
  GraphState ComputeVFHPoses();

  // Heuristics
  int GetICPHeuristic(GraphState s);
  int GetVFHHeuristic(GraphState s);
  VFHPoseEstimator vfh_pose_estimator_;
  std::vector<ContPose> vfh_poses_;
  std::vector<int> vfh_ids_;
  

  void GetSuccs(GraphState source_state, std::vector<GraphState> *succs,
                std::vector<int> *costs);
  bool IsGoalState(GraphState state);
  int GetGoalStateID() {
    return env_params_.goal_state_id;  // Goal state has unique id
  }
  int GetStartStateID() {
    return env_params_.start_state_id;  // Goal state has unique id
  }

  void GetSuccs(int source_state_id, std::vector<int> *succ_ids,
                std::vector<int> *costs);

  void GetLazySuccs(int source_state_id, std::vector<int> *succ_ids,
                    std::vector<int> *costs,
                    std::vector<bool> *true_costs);
  void GetLazyPreds(int source_state_id, std::vector<int> *pred_ids,
                    std::vector<int> *costs,
                    std::vector<bool> *true_costs) {
    throw std::runtime_error("unimplement");
  }

  // For MHA
  void GetSuccs(int q_id, int source_state_id, std::vector<int> *succ_ids,
                std::vector<int> *costs) {
    printf("Expanding from %d\n", q_id);
    GetSuccs(source_state_id, succ_ids, costs);
  }

  void GetLazySuccs(int q_id, int source_state_id, std::vector<int> *succ_ids,
                    std::vector<int> *costs,
                    std::vector<bool> *true_costs) {
    throw std::runtime_error("don't use lazy for now...");
    printf("Expanding from %d\n", q_id);
    GetLazySuccs(source_state_id, succ_ids, costs, true_costs);
  }

  void GetLazyPreds(int q_id, int source_state_id, std::vector<int> *pred_ids,
                    std::vector<int> *costs,
                    std::vector<bool> *true_costs) {
    throw std::runtime_error("unimplement");
  }

  int GetGoalHeuristic(int state_id);
  int GetGoalHeuristic(int q_id, int state_id); // For MHA*
  int SizeofCreatedEnv() {
    return static_cast<int>(hash_manager_.Size());
  }

  // Compute costs of successor states in parallel using MPI. This method must
  // be called by all processors.
  void ComputeCostsInParallel(const std::vector<CostComputationInput> &input,
                              std::vector<CostComputationOutput> *output);

  // Computes the cost for the parent-child edge. Returns the adjusted child state, where the pose
  // of the last added object is adjusted using ICP and the computed state properties.
  int GetTrueCost(const GraphState &source_state, const GraphState &child_state, const std::vector<unsigned short> &source_depth_image,
<<<<<<< HEAD
                  int parent_id, int child_id, GraphState *adjusted_child_state,
                  GraphStateProperties *state_properties);
=======
                  int parent_id, int child_id, 
                  const std::vector<int> &parent_counted_pixels, std::vector<int> *child_counted_pixels,
                  GraphState *adjusted_child_state,
                  StateProperties *state_properties);
>>>>>>> 29563706

  // Cost for newly rendered object. Input cloud must contain only newly rendered points.
  int GetTargetCost(const PointCloudPtr
                    partial_rendered_cloud);
  // Cost for points in observed cloud that can be computed based on the rendered cloud.
  int GetSourceCost(const PointCloudPtr full_rendered_cloud, const ObjectState &last_object, const bool last_level,
                    const std::vector<int> &parent_counted_pixels,
                    std::vector<int> *child_counted_pixels);

  // Returns true if parent is occluded by successor. Additionally returns min and max depth for newly rendered pixels
  // when occlusion-free.
  bool IsOccluded(const std::vector<unsigned short> &parent_depth_image,
                  const std::vector<unsigned short> &succ_depth_image,
                  std::vector<int> *new_pixel_indices, unsigned short *min_succ_depth,
                  unsigned short *max_succ_depth);

  bool IsValidPose(GraphState s, int model_id, ContPose p);


  void SetDebugOptions(bool image_debug);

  // Not needed
  bool InitializeEnv(const char *sEnvFile) {
    return false;
  };
  bool InitializeMDPCfg(MDPConfig *MDPCfg) {
    return true;
  };
  int  GetFromToHeuristic(int FromStateID, int ToStateID) {
    throw std::runtime_error("unimplement");
  };
  int  GetStartHeuristic(int stateID) {
    throw std::runtime_error("unimplement");
  };
  int  GetStartHeuristic(int q_id, int stateID) {
    throw std::runtime_error("unimplement");
  };
  void GetPreds(int TargetStateID, std::vector<int> *PredIDV,
                std::vector<int> *CostV) {};
  void SetAllActionsandAllOutcomes(CMDPSTATE *state) {};
  void SetAllPreds(CMDPSTATE *state) {};
  void PrintState(int stateID, bool bVerbose, FILE *fOut = NULL) {};
  void PrintEnv_Config(FILE *fOut) {};


 private:

  std::vector<ObjectModel> obj_models_;
  std::vector<std::string> model_files_;
  pcl::simulation::Scene::Ptr scene_;

  EnvParams env_params_;

  // The MPI communicator.
  std::shared_ptr<boost::mpi::communicator> mpi_comm_;

  /**@brief The hash manager**/
  sbpl_utils::HashManager<GraphState> hash_manager_;

  /**@brief Mapping from State to State ID**/
  std::unordered_map<int, std::vector<unsigned short>> depth_image_cache_;
  std::unordered_map<int, std::vector<int>> succ_cache;
  std::unordered_map<int, std::vector<int>> cost_cache;
  std::unordered_map<int, unsigned short> minz_map_;
  std::unordered_map<int, unsigned short> maxz_map_;
  std::unordered_map<int, std::vector<int>>
                                         counted_pixels_map_; // Keep track of the pixels we have accounted for in cost computation for a given state

  // pcl::search::OrganizedNeighbor<PointT>::Ptr knn;
  pcl::search::KdTree<PointT>::Ptr knn;


  std::vector<unsigned short> observed_depth_image_;
  PointCloudPtr observed_cloud_, downsampled_observed_cloud_,
                observed_organized_cloud_;
  pcl::RangeImagePlanar empty_range_image_;

  GraphState start_state_, goal_state_;

  bool image_debug_;

  Eigen::Matrix4f gl_inverse_transform_;
  Eigen::Isometry3d cam_to_world_;

  std::vector<int> sorted_greedy_icp_ids_;
  std::vector<double> sorted_greedy_icp_scores_;

};<|MERGE_RESOLUTION|>--- conflicted
+++ resolved
@@ -162,6 +162,10 @@
     return static_cast<int>(hash_manager_.Size());
   }
 
+  // Return the ID of the successor with smallest transition cost for a given
+  // parent state ID.
+  int GetBestSuccessorID(int state_id);
+
   // Compute costs of successor states in parallel using MPI. This method must
   // be called by all processors.
   void ComputeCostsInParallel(const std::vector<CostComputationInput> &input,
@@ -170,15 +174,10 @@
   // Computes the cost for the parent-child edge. Returns the adjusted child state, where the pose
   // of the last added object is adjusted using ICP and the computed state properties.
   int GetTrueCost(const GraphState &source_state, const GraphState &child_state, const std::vector<unsigned short> &source_depth_image,
-<<<<<<< HEAD
-                  int parent_id, int child_id, GraphState *adjusted_child_state,
-                  GraphStateProperties *state_properties);
-=======
                   int parent_id, int child_id, 
                   const std::vector<int> &parent_counted_pixels, std::vector<int> *child_counted_pixels,
                   GraphState *adjusted_child_state,
-                  StateProperties *state_properties);
->>>>>>> 29563706
+                  GraphStateProperties *state_properties);
 
   // Cost for newly rendered object. Input cloud must contain only newly rendered points.
   int GetTargetCost(const PointCloudPtr
@@ -244,6 +243,7 @@
   std::unordered_map<int, std::vector<int>> cost_cache;
   std::unordered_map<int, unsigned short> minz_map_;
   std::unordered_map<int, unsigned short> maxz_map_;
+  std::unordered_map<int, int> g_value_map_;
   std::unordered_map<int, std::vector<int>>
                                          counted_pixels_map_; // Keep track of the pixels we have accounted for in cost computation for a given state
 
