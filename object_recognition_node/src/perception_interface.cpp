
/**
 * @file perception_interface.h
 * @brief Interface for sbpl perception
 * @author Venkatraman Narayanan
 * Carnegie Mellon University, 2014
 */

#include <object_recognition_node/perception_interface.h>

#include <eigen_conversions/eigen_msg.h>
#include <perception_utils/perception_utils.h>

#include <pcl/conversions.h>
#include <pcl/filters/filter.h>
#include <pcl_ros/transforms.h>
#include <pcl/PCLPointCloud2.h>
#include <pcl_conversions/pcl_conversions.h>
#include <pcl/io/png_io.h>
#include <pcl/io/pcd_io.h>
#include <pcl/filters/passthrough.h>

#include <ros/package.h>

#include <cv_bridge/cv_bridge.h>
#include <opencv2/imgproc/imgproc.hpp>
#include <opencv2/highgui/highgui.hpp>
#include <opencv/cv.h>
#include <opencv/highgui.h>

#include <sensor_msgs/image_encodings.h>
#include <visualization_msgs/Marker.h>

#include <boost/lexical_cast.hpp>
#include <boost/filesystem.hpp>

#include <tf_conversions/tf_eigen.h>


using namespace std;
using namespace perception_utils;
using namespace sbpl_perception;

namespace {
std::vector<std::vector<int>> kColorPalette = {
  {240, 163, 255}, {0, 117, 220}, {153, 63, 0}, {76, 0, 92}, {25, 25, 25}, {0, 92, 49}, {43, 206, 72}, 
  {255, 204, 153}, {128, 128, 128}, {148, 255, 181}, {143, 124, 0}, {157, 204, 0}, {194, 0, 136}, 
  {0, 51, 128}, {255, 164, 5}, {255, 168, 187}, {66, 102, 0}, {255, 0, 16}, {94, 241, 242}, {0, 153, 143},
  {224, 255, 102}, {116, 10, 255}, {153, 0, 0}, {255, 255, 128}, {255, 255, 0}, {255, 80, 5}};
} // namespace

PerceptionInterface::PerceptionInterface(ros::NodeHandle nh) : nh_(nh),
  capture_kinect_(false),
  table_height_(0.0),
  num_observations_to_integrate_(2) {
  ros::NodeHandle private_nh("~");
  private_nh.param("pcl_visualization", pcl_visualization_, false);
  private_nh.param("table_height", table_height_, 0.0);
  private_nh.param("xmin", xmin_, 0.0);
  private_nh.param("ymin", ymin_, 0.0);
  private_nh.param("xmax", xmax_, 0.0);
  private_nh.param("ymax", ymax_, 0.0);
  private_nh.param("reference_frame", reference_frame_,
                   std::string("/base_footprint"));
  private_nh.param("camera_frame", camera_frame_,
                   std::string("/head_mount_kinect_rgb_link"));

  std::string param_key;
  XmlRpc::XmlRpcValue model_bank_list;

  if (private_nh.searchParam("model_bank", param_key)) {
    private_nh.getParam(param_key, model_bank_list);
  }

  model_bank_ = ModelBankFromList(model_bank_list);

  pose_pub_ = nh.advertise<geometry_msgs::Pose>("perch_pose", 1);
  mesh_marker_pub_ = nh.advertise<visualization_msgs::Marker>("perch_marker", 1);
  cloud_sub_ = nh.subscribe("input_cloud", 1, &PerceptionInterface::CloudCB,
                            this);
  keyboard_sub_ = nh.subscribe("/keypress_topic", 1,
                               &PerceptionInterface::KeyboardCB,
                               this);
  requested_objects_sub_ = nh.subscribe("/requested_object", 1,
                                        &PerceptionInterface::RequestedObjectsCB,
                                        this);
  perch_server_.reset(new PerchServer(nh_, "perch_server", false));
  perch_server_->registerGoalCallback(boost::bind(&PerceptionInterface::PERCHGoalCB, this));
  // perch_server_->registerPreemptCallback(boost::bing(&PerceptionInterface::PreemptCB, this));
  perch_server_->start();

  recent_cloud_.reset(new PointCloud);

  object_localization_client_ =
    nh.serviceClient<object_recognition_node::LocalizeObjects>("object_localizer_service");


  if (pcl_visualization_) {
    viewer_ = new pcl::visualization::PCLVisualizer("PERCH Viewer");
    // range_image_viewer_ = new
    // pcl::visualization::RangeImageVisualizer("Planar Range Image");
    viewer_->setCameraPosition(0.0, 0.0, 0.0, 0.0, 0.0, 1.0, 0.0, -1.0, 0.0);
  }
}

void PerceptionInterface::CloudCB(const sensor_msgs::PointCloud2ConstPtr
                                  &sensor_cloud) {

  if (capture_kinect_ == false) {
    return;
  }

  PointCloudPtr pcl_cloud(new PointCloud);
  sensor_msgs::PointCloud2 ref_sensor_cloud;
  tf::StampedTransform transform;


  try {
    tf_listener_.waitForTransform(reference_frame_, sensor_cloud->header.frame_id,
                                  ros::Time(0), ros::Duration(3.0));
    tf_listener_.lookupTransform(reference_frame_, sensor_cloud->header.frame_id,
                                 ros::Time(0), transform);
  } catch (tf::TransformException ex) {
    ROS_ERROR("%s", ex.what());

    //ros::Duration(1.0).sleep();
  }

  pcl_ros::transformPointCloud(reference_frame_, transform, *sensor_cloud,
                               ref_sensor_cloud);

  // Fix up the "count" field of the PointCloud2 message because
  // transformLaserScanToPointCloud() does not set it to one which
  // is required by PCL since revision 5283.
  for (unsigned int i = 0; i < ref_sensor_cloud.fields.size(); i++) {
    ref_sensor_cloud.fields[i].count = 1;
  }

  pcl::PCLPointCloud2 pcl_pc;
  pcl_conversions::toPCL(ref_sensor_cloud, pcl_pc);

  pcl::fromPCLPointCloud2(pcl_pc, *pcl_cloud);

  if (pcl_cloud == nullptr) {
    ROS_ERROR("[SBPL Perception]: Error converting sensor cloud to pcl cloud");
    return;
  }

  // printf("Sensor position: %f %f %f\n", pcl_cloud->sensor_origin_[0],
  //        pcl_cloud->sensor_origin_[1], pcl_cloud->sensor_origin_[2]);

  recent_observations_.push_back(*pcl_cloud);
  cout << "Collected point cloud " << recent_observations_.size() << endl;

  if (static_cast<int>(recent_observations_.size()) <
      num_observations_to_integrate_) {
    return;
  }

  PointCloudPtr integrated_cloud = IntegrateOrganizedClouds(
                                     recent_observations_);

  ROS_DEBUG("[SBPL Perception]: Converted sensor cloud to pcl cloud");
  CloudCBInternal(integrated_cloud);
  // CloudCBInternal(pcl_cloud);

  capture_kinect_ = false;
  return;
}

void PerceptionInterface::CloudCBInternal(const string &pcd_file) {
  PointCloudPtr cloud (new PointCloud);

  if (pcl::io::loadPCDFile<PointT> (pcd_file, *cloud) == -1) { //* load the file
    ROS_ERROR("Couldn't read file %s \n", pcd_file.c_str());
    return;
  }

  CloudCBInternal(cloud);
}

void PerceptionInterface::CloudCBInternal(const PointCloudPtr
                                          &original_cloud) {
  recent_cloud_.reset(new PointCloud(*original_cloud));

  if (pcl_visualization_) {
    viewer_->removeAllPointClouds();
    viewer_->removeAllShapes();
  }

  PointCloudPtr cloud(new PointCloud);
  cloud = original_cloud;

  // if (pcl_visualization_ && original_cloud->size() != 0) {
  //   if (!viewer_->updatePointCloud(original_cloud, "input_cloud")) {
  //     viewer_->addPointCloud(original_cloud, "input_cloud");
  //   }
  // }

  // PointCloudPtr downsampled_cloud = perception_utils::DownsamplePointCloud(original_cloud);
  // pcl::ModelCoefficientsPtr model_coefficients(new pcl::ModelCoefficients);
  // PointCloudPtr table_removed_cloud = perception_utils::RemoveGroundPlane(original_cloud, model_coefficients);
  // PointCloudPtr table_removed_cloud = perception_utils::PassthroughFilter(
  //                                       original_cloud, -100.0, 100, -100.0, 100.0, table_height_, table_height_ + 0.2);
  // table_removed_cloud = perception_utils::PassthroughFilter(
  //                                       table_removed_cloud, 0, 0.3, -100.0, 100.0, -100.0, 100.0);
  // table_removed_cloud = perception_utils::PassthroughFilter(
  //                                       table_removed_cloud, -100.0, 100.0, -0.3, 0.2, -100.0, 100.0);
  //
  PointCloudPtr table_removed_cloud(new PointCloud);

  pcl::PassThrough<PointT> pt_filter;
  pt_filter.setInputCloud(original_cloud);
  pt_filter.setKeepOrganized (true);
  pt_filter.setFilterFieldName("x");
  pt_filter.setFilterLimits(xmin_, xmax_);
  pt_filter.filter(*table_removed_cloud);

  pt_filter.setInputCloud(table_removed_cloud);
  pt_filter.setKeepOrganized (true);
  pt_filter.setFilterFieldName("y");
  pt_filter.setFilterLimits(ymin_, ymax_);
  pt_filter.filter(*table_removed_cloud);

  pt_filter.setInputCloud(table_removed_cloud);
  pt_filter.setKeepOrganized (true);
  pt_filter.setFilterFieldName("z");
  pt_filter.setFilterLimits(table_height_ - 0.1, table_height_ + 0.5);
  // pt_filter.setFilterLimits(table_height_ + 0.005, table_height_ + 0.5);
  pt_filter.filter(*table_removed_cloud);

  // pcl::ModelCoefficients::Ptr coefficients(new pcl::ModelCoefficients);
  // table_removed_cloud = perception_utils::RemoveGroundPlane(table_removed_cloud,
  //                                                           coefficients, 0.012, 1000, true);

  std::vector<pcl::ModelCoefficients> model_coefficients;
  std::vector<pcl::PointIndices> model_inliers;                         
  std::vector<pcl::PlanarRegion<PointT>, Eigen::aligned_allocator<pcl::PlanarRegion<PointT>>> regions;
  perception_utils::OrganizedSegmentation(table_removed_cloud, model_coefficients, model_inliers, &regions);
  cout << "MPS found " << model_inliers.size() << " planes\n";
  if (!model_inliers.empty()) {
    cout << model_coefficients[0] << endl;
    table_removed_cloud = perception_utils::IndexFilter(table_removed_cloud, model_inliers[0].indices, true);
  } else {
    printf("[Perception Interface]: No planes found to segment\n");
  }

  if (pcl_visualization_ && table_removed_cloud->size() != 0) {
    if (!viewer_->updatePointCloud(table_removed_cloud, "table_removed_cloud")) {
      viewer_->addPointCloud(table_removed_cloud, "table_removed_cloud");
    }
  }

  // Set RGB of filtered points to black.
  for (auto &point : table_removed_cloud->points) {
    if (std::isnan(point.z) || !std::isfinite(point.z)) {
      point.r = 0;
      point.g = 0;
      point.b = 0;
    }
  }

  tf::StampedTransform transform;
  tf_listener_.lookupTransform(reference_frame_.c_str(),
                               camera_frame_.c_str(), ros::Time(0.0), transform);
  Eigen::Affine3d camera_pose;
  tf::transformTFToEigen(transform, camera_pose);
  std::cout << camera_pose.matrix() << endl;

  // string output_dir = ros::package::getPath("object_recognition_node");
  // static int image_count = 0;
  // string output_image_name = string("frame_") + std::to_string(image_count);
  // auto output_image_path = boost::filesystem::path(output_dir + '/' +
  //                                                  output_image_name);
  // output_image_path.replace_extension(".png");
  //
  // auto output_pcd_path = boost::filesystem::path(output_dir + '/' +
  //                                                output_image_name);
  // auto output_orig_pcd_path = boost::filesystem::path(output_dir + "/orig_" +
  //                                                     output_image_name);
  // output_pcd_path.replace_extension(".pcd");
  // output_orig_pcd_path.replace_extension(".pcd");
  //
  // cout << output_image_path.c_str() << endl;
  // cout << output_pcd_path.c_str() << endl;
  //
  // pcl::io::savePNGFile(output_image_path.c_str(), *table_removed_cloud);
  // pcl::PCDWriter writer;
  // writer.writeBinary(output_pcd_path.c_str(), *table_removed_cloud);
  // writer.writeBinary(output_orig_pcd_path.c_str(), *original_cloud);
  // image_count++;

  // Run object recognition.
  object_recognition_node::LocalizeObjects srv;
  auto &req = srv.request;
  req.x_min = xmin_;
  req.x_max = xmax_;
  req.y_min = ymin_;
  req.y_max = ymax_;
  req.support_surface_height = table_height_;
<<<<<<< HEAD
  req.object_ids = vector<string>({"019_pitcher_base"});
=======
  req.object_ids = latest_requested_objects_;
>>>>>>> 2e47aee1
  tf::matrixEigenToMsg(camera_pose.matrix(), req.camera_pose);
  pcl::toROSMsg(*table_removed_cloud, req.input_organized_cloud);

  latest_object_poses_.clear();
  bool service_call_success = object_localization_client_.call(srv);
  latest_call_success_ = service_call_success;

  if (service_call_success) {
    ROS_INFO("Episode Statistics\n");

    for (size_t ii = 0; ii < srv.response.stats_field_names.size(); ++ii) {
      ROS_INFO("%s: %f", srv.response.stats_field_names[ii].c_str(),
               srv.response.stats[ii]);
    }

    ROS_INFO("Model to scene object transforms:");

    latest_object_poses_.resize(req.object_ids.size());
    for (size_t ii = 0; ii < req.object_ids.size(); ++ii) {

      Eigen::Matrix4d eigen_pose(srv.response.object_transforms[ii].data.data());
      Eigen::Affine3d object_transform;
      // Transpose to convert column-major raw data initialization to row-major.
      object_transform.matrix() = eigen_pose.transpose();

      ROS_INFO_STREAM("Object: " << req.object_ids[ii] << std::endl <<
                      object_transform.matrix() << std::endl << std::endl);

      const string &model_name = req.object_ids[ii];
      const string &model_file = model_bank_[model_name].file;
      cout << model_file << endl;
      pcl::PolygonMesh mesh;
      pcl::io::loadPolygonFile(model_file, mesh);
      pcl::PolygonMesh::Ptr mesh_ptr(new pcl::PolygonMesh(mesh));
      ObjectModel::TransformPolyMesh(mesh_ptr, mesh_ptr,
                                     object_transform.matrix().cast<float>());
      viewer_->addPolygonMesh(*mesh_ptr, model_name);
      viewer_->setPointCloudRenderingProperties(
        pcl::visualization::PCL_VISUALIZER_OPACITY, 0.2, model_name);
      double red = 0;
      double green = 0;
      double blue = 0;;
      // pcl::visualization::getRandomColors(red, green, blue);

      int rand_idx = rand() %  kColorPalette.size();
      red = kColorPalette[rand_idx][0] / 255.0;
      green = kColorPalette[rand_idx][1] / 255.0;
      blue = kColorPalette[rand_idx][2] / 255.0;

      viewer_->setPointCloudRenderingProperties(
        pcl::visualization::PCL_VISUALIZER_COLOR, red, green, blue, model_name);

      geometry_msgs::Pose pose;
      tf::poseEigenToMsg(object_transform, pose);
      latest_object_poses_[ii] = pose;

      // Publish the mesh marker
      visualization_msgs::Marker marker;
      marker.header.frame_id = reference_frame_;
      marker.header.stamp = ros::Time();
      marker.ns = "perch";
      marker.id = ii;
      marker.type = visualization_msgs::Marker::MESH_RESOURCE;
      marker.action = visualization_msgs::Marker::ADD;
      marker.pose.position = pose.position;
      marker.pose.orientation = pose.orientation;
      marker.scale.x = 1.0;
      marker.scale.y = 1.0;
      marker.scale.z = 1.0;
      marker.color.a = 0.8; // Don't forget to set the alpha!
      marker.color.r = red;
      marker.color.g = green;
      marker.color.b = blue;
      //only if using a MESH_RESOURCE marker type:
      marker.mesh_resource = std::string("file://") + model_file;
      mesh_marker_pub_.publish(marker);

      // TODO: generalize to mutliple objects
      if (ii == 0) {
        pose_pub_.publish(pose);
      }
    }

    // Set action client result if still active.
    if (perch_server_->isActive()) {
      perch_result_.object_poses = latest_object_poses_;
      perch_server_->setSucceeded(perch_result_);
    }
  } else {
    ROS_ERROR("Object localizer service failed.");
    // Set action client result if still active.
    if (perch_server_->isActive()) {
      perch_result_.object_poses.clear();
      perch_server_->setAborted(perch_result_);
    }
  }
}

void PerceptionInterface::KeyboardCB(const keyboard::Key &pressed_key) {
  if (static_cast<char>(pressed_key.code) == 'c') {
    cout << "Its a c!" << endl;
    capture_kinect_ = true;
  }
  return;
}

void PerceptionInterface::RequestedObjectsCB(const std_msgs::String
                                             &object_name) {
  cout << "[Perception Interface]: Got request to identify " << object_name.data
       << endl;
  latest_requested_objects_ = vector<string>({object_name.data});
  capture_kinect_ = true;
  recent_observations_.clear();
  return;
}

bool PerceptionInterface::PERCHGoalCB() {
  latest_requested_objects_ = perch_server_->acceptNewGoal()->object_ids;
  if (latest_requested_objects_.empty()) {
    perch_result_.object_poses.clear();
    ROS_INFO("[Perception Interface]: No objects to be localized. Goal aborted.");
    perch_server_->setAborted(perch_result_);
    return false;
  }

  ROS_INFO("[Perception Interface]: Got request to identify %zu object(s):",
           latest_requested_objects_.size());
  for (const string &object : latest_requested_objects_) {
    ROS_INFO("%s", object.c_str());
  }

  capture_kinect_ = true;
  return true;
}

PointCloudPtr PerceptionInterface::IntegrateOrganizedClouds(
  const std::vector<PointCloud> &point_clouds) const {
  PointCloudPtr integrated_cloud(new PointCloud);

  if (point_clouds.empty()) {
    ROS_INFO("Warning: no point clouds to integrate");
    return integrated_cloud;
  }

  const int num_clouds = static_cast<int>(point_clouds.size());
  const int num_points = static_cast<int>(point_clouds[0].points.size());
  cout << num_points << endl;
  cout << num_clouds << endl;
  integrated_cloud->points.resize(num_points);

  for (int ii = 0; ii < num_points; ++ii) {
    vector<float> range_vals;
    range_vals.reserve(num_clouds);
    // cout << "reserved range vals\n";

    for (int jj = 0; jj < num_clouds; ++jj) {
      const auto &point = point_clouds[jj].points[ii];
      // cout << point.x << " " << point.y << " " << point.z << endl;

      // Ignore no-returns for median computation.
      if (std::isnan(point.z) || !std::isfinite(point.z)) {
        continue;
      }

      // cout << point.z << endl;
      range_vals.push_back(point.z);
    }

    // If this is a no-return in all the clouds, then proceed no further.
    if (range_vals.empty()) {
      integrated_cloud->points[ii] = point_clouds[0].points[ii];
      continue;
    }

    const int middle = static_cast<int>(static_cast<double>(range_vals.size()) /
                                        2.0 + 0.5);
    // cout << middle << endl;
    std::nth_element(range_vals.begin(), range_vals.begin() + middle,
                     range_vals.end());

    // TODO: not handling the even number of elements case.
    float median = *(range_vals.begin() + middle);
    // cout << median << endl;
    integrated_cloud->points[ii] = point_clouds[0].points[ii];
    integrated_cloud->points[ii].z = median;

  }

  integrated_cloud->width = point_clouds[0].width;
  integrated_cloud->height = point_clouds[0].height;
  integrated_cloud->is_dense = point_clouds[0].is_dense;
  return integrated_cloud;
}<|MERGE_RESOLUTION|>--- conflicted
+++ resolved
@@ -298,11 +298,7 @@
   req.y_min = ymin_;
   req.y_max = ymax_;
   req.support_surface_height = table_height_;
-<<<<<<< HEAD
-  req.object_ids = vector<string>({"019_pitcher_base"});
-=======
   req.object_ids = latest_requested_objects_;
->>>>>>> 2e47aee1
   tf::matrixEigenToMsg(camera_pose.matrix(), req.camera_pose);
   pcl::toROSMsg(*table_removed_cloud, req.input_organized_cloud);
 
