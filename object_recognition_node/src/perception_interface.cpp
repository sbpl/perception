--- conflicted
+++ resolved
@@ -43,8 +43,8 @@
 
 namespace {
 std::vector<std::vector<int>> kColorPalette = {
-  {240, 163, 255}, {0, 117, 220}, {153, 63, 0}, {76, 0, 92}, {25, 25, 25}, {0, 92, 49}, {43, 206, 72}, 
-  {255, 204, 153}, {128, 128, 128}, {148, 255, 181}, {143, 124, 0}, {157, 204, 0}, {194, 0, 136}, 
+  {240, 163, 255}, {0, 117, 220}, {153, 63, 0}, {76, 0, 92}, {25, 25, 25}, {0, 92, 49}, {43, 206, 72},
+  {255, 204, 153}, {128, 128, 128}, {148, 255, 181}, {143, 124, 0}, {157, 204, 0}, {194, 0, 136},
   {0, 51, 128}, {255, 164, 5}, {255, 168, 187}, {66, 102, 0}, {255, 0, 16}, {94, 241, 242}, {0, 153, 143},
   {224, 255, 102}, {116, 10, 255}, {153, 0, 0}, {255, 255, 128}, {255, 255, 0}, {255, 80, 5}};
 } // namespace
@@ -53,10 +53,7 @@
   capture_kinect_(false),
   table_height_(0.0),
   num_observations_to_integrate_(1) {
-<<<<<<< HEAD
   wait_for_recent_ = false;
-=======
->>>>>>> 98f8cf92
   ros::NodeHandle private_nh("~");
   private_nh.param("pcl_visualization", pcl_visualization_, false);
   private_nh.param("table_height", table_height_, 0.0);
@@ -172,11 +169,7 @@
                                      recent_observations_);
 
   ROS_DEBUG("[SBPL Perception]: Converted sensor cloud to pcl cloud");
-<<<<<<< HEAD
-  //CloudCBInternal(integrated_cloud);
-=======
   // CloudCBInternal(integrated_cloud);
->>>>>>> 98f8cf92
   CloudCBInternal(pcl_cloud);
 
   capture_kinect_ = false;
@@ -240,30 +233,32 @@
   pt_filter.setInputCloud(table_removed_cloud);
   pt_filter.setKeepOrganized (true);
   pt_filter.setFilterFieldName("z");
-<<<<<<< HEAD
-  pt_filter.setFilterLimits(table_height_ - 0.1, table_height_ + 0.55);
-  // pt_filter.setFilterLimits(table_height_ + 0.005, table_height_ + 0.5);
-=======
-  // pt_filter.setFilterLimits(table_height_ - 0.1, table_height_ + 0.5);
-  pt_filter.setFilterLimits(table_height_ + 0.005, table_height_ + 0.5);
->>>>>>> 98f8cf92
+
+  const bool new_table_filter = true;
+  if (new_table_filter) {
+    pt_filter.setFilterLimits(table_height_ - 0.1, table_height_ + 0.55);
+  } else {
+    pt_filter.setFilterLimits(table_height_ + 0.005, table_height_ + 0.5);
+  }
   pt_filter.filter(*table_removed_cloud);
 
   // pcl::ModelCoefficients::Ptr coefficients(new pcl::ModelCoefficients);
   // table_removed_cloud = perception_utils::RemoveGroundPlane(table_removed_cloud,
   //                                                           coefficients, 0.012, 1000, true);
 
-  // std::vector<pcl::ModelCoefficients> model_coefficients;
-  // std::vector<pcl::PointIndices> model_inliers;                         
-  // std::vector<pcl::PlanarRegion<PointT>, Eigen::aligned_allocator<pcl::PlanarRegion<PointT>>> regions;
-  // perception_utils::OrganizedSegmentation(table_removed_cloud, model_coefficients, model_inliers, &regions);
-  // cout << "MPS found " << model_inliers.size() << " planes\n";
-  // if (!model_inliers.empty()) {
-  //   cout << model_coefficients[0] << endl;
-  //   table_removed_cloud = perception_utils::IndexFilter(table_removed_cloud, model_inliers[0].indices, true);
-  // } else {
-  //   printf("[Perception Interface]: No planes found to segment\n");
-  // }
+  if (new_table_filter) {
+    std::vector<pcl::ModelCoefficients> model_coefficients;
+    std::vector<pcl::PointIndices> model_inliers;
+    std::vector<pcl::PlanarRegion<PointT>, Eigen::aligned_allocator<pcl::PlanarRegion<PointT>>> regions;
+    perception_utils::OrganizedSegmentation(table_removed_cloud, model_coefficients, model_inliers, &regions);
+    cout << "MPS found " << model_inliers.size() << " planes\n";
+    if (!model_inliers.empty()) {
+      cout << model_coefficients[0] << endl;
+      table_removed_cloud = perception_utils::IndexFilter(table_removed_cloud, model_inliers[0].indices, true);
+    } else {
+      printf("[Perception Interface]: No planes found to segment\n");
+    }
+  }
 
   if (pcl_visualization_ && table_removed_cloud->size() != 0) {
     if (!viewer_->updatePointCloud(table_removed_cloud, "table_removed_cloud")) {
